import Context from './context';

import { VKError } from '../../errors';

/**
 * Causes of blocking
 *
 * @type {Map}
 */
const reasonNames = new Map([
	[0, 'other'],
	[1, 'spam'],
	[2, 'members_insult'],
	[3, 'obscene_expressions'],
	[4, 'messages_off_topic']
]);

export default class GroupUserContext extends Context {
	/**
	 * Constructror
	 *
	 * @param {VK}     vk
	 * @param {Object} payload
	 * @param {Object} options
	 */
	constructor(vk, payload, { updateType, groupId }) {
		super(vk);

		this.payload = payload;
		this.$groupId = groupId;

		this.type = 'group_user';
		this.subTypes = [
			updateType === 'user_block'
				? 'block_group_user'
				: 'unblock_group_user'
		];
	}

	/**
	 * Checks is join user
	 *
	 * @return {boolean}
	 */
	get isBlocked() {
		return this.subTypes.includes('block_group_user');
	}

	/**
	 * Checks is leave user
	 *
	 * @return {boolean}
	 */
	get isUnblocked() {
		return this.subTypes.includes('unblock_group_user');
	}

	/**
	 * Checks that the block has expired
	 *
	 * @return {?boolean}
	 */
	get isExpired() {
		if (this.isBlocked) {
			return null;
		}

		return Boolean(this.payload.by_end_date);
	}

	/**
	 * Returns the identifier admin
	 *
	 * @return {?number}
	 */
	get adminId() {
		return this.payload.admin_id;
	}

	/**
	 * Returns the identifier user
	 *
	 * @return {number}
	 */
	get userId() {
		return this.payload.user_id;
	}

	/**
	 * Returns the reason for the ban
	 *
	 * @return {?number}
	 */
	get reasonId() {
		return this.payload.reason || null;
	}

	/**
	 * Returns the reason name for the ban
	 *
	 * @return {?string}
	 */
	get reasonName() {
		return reasonNames.get(this.reasonId);
	}

	/**
	 * Returns the administrator comment to block
	 *
	 * @return {?string}
	 */
	get comment() {
		return this.payload.comment || null;
	}

	/**
	 * Adds a user to the community blacklist
	 *
	 * @param {Object} params
	 *
	 * @return {Promise}
	 */
	banUser(params) {
		if (this.isBlocked) {
			return Promise.reject(new VKError({
				message: 'User is blocked'
			}));
		}

		return this.vk.api.groups.banUser({
			...params,

			group_id: this.$groupId,
			user_id: this.userId
		});
	}

	/**
	 * Adds a user to the community blacklist
	 *
	 * @return {Promise}
	 */
	unbanUser() {
<<<<<<< HEAD
		if (this.isBlocked) {
=======
		if (this.isUnblocked) {
>>>>>>> 46e1505b
			return Promise.reject(new VKError({
				message: 'User is not blocked'
			}));
		}

		return this.vk.api.groups.unbanUser({
			group_id: this.$groupId,
			user_id: this.userId
		});
	}
}<|MERGE_RESOLUTION|>--- conflicted
+++ resolved
@@ -141,11 +141,7 @@
 	 * @return {Promise}
 	 */
 	unbanUser() {
-<<<<<<< HEAD
-		if (this.isBlocked) {
-=======
 		if (this.isUnblocked) {
->>>>>>> 46e1505b
 			return Promise.reject(new VKError({
 				message: 'User is not blocked'
 			}));
